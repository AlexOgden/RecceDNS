[package]
name = "reccedns"
authors = ["Alex Ogden"]
version = "0.14.3"
repository = "https://github.com/alexogden/reccedns"
license = "GPL-3.0"
edition = "2024"

[dependencies]
anyhow = "1.0.99"
clap = { version = "4.5.47", features = ["derive", "env"] }
colored = "3.0.0"
ctrlc = "3.5.0"
dashmap = "6.1.0"
indicatif = "0.18.0"
num_cpus = "1.17.0"
num_enum = "0.7.4"
rand = "0.9.2"
rayon = "1.11.0"
regex = "1.11.2"
reqwest = {version = "0.12.23", features = ["json", "blocking"] }
<<<<<<< HEAD
serde = { version = "1.0.223", features = ["derive"] }
serde_json = "1.0.143"
=======
serde = { version = "1.0.219", features = ["derive"] }
serde_json = "1.0.145"
>>>>>>> 9e0cde6b
strum = "0.27.2"
strum_macros = "0.27.2"
thiserror = "2.0.16"
tokio = { version = "1.47.1", features = ["macros", "rt-multi-thread"] }<|MERGE_RESOLUTION|>--- conflicted
+++ resolved
@@ -19,13 +19,8 @@
 rayon = "1.11.0"
 regex = "1.11.2"
 reqwest = {version = "0.12.23", features = ["json", "blocking"] }
-<<<<<<< HEAD
 serde = { version = "1.0.223", features = ["derive"] }
-serde_json = "1.0.143"
-=======
-serde = { version = "1.0.219", features = ["derive"] }
 serde_json = "1.0.145"
->>>>>>> 9e0cde6b
 strum = "0.27.2"
 strum_macros = "0.27.2"
 thiserror = "2.0.16"
